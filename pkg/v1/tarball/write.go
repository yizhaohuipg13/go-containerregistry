// Copyright 2018 Google LLC All Rights Reserved.
//
// Licensed under the Apache License, Version 2.0 (the "License");
// you may not use this file except in compliance with the License.
// You may obtain a copy of the License at
//
//    http://www.apache.org/licenses/LICENSE-2.0
//
// Unless required by applicable law or agreed to in writing, software
// distributed under the License is distributed on an "AS IS" BASIS,
// WITHOUT WARRANTIES OR CONDITIONS OF ANY KIND, either express or implied.
// See the License for the specific language governing permissions and
// limitations under the License.

package tarball

import (
	"archive/tar"
	"bytes"
	"encoding/json"
	"errors"
	"fmt"
	"io"
	"os"
	"sort"
	"strings"

	"github.com/google/go-containerregistry/pkg/logs"
	"github.com/google/go-containerregistry/pkg/name"
	v1 "github.com/google/go-containerregistry/pkg/v1"
	"github.com/google/go-containerregistry/pkg/v1/partial"
)

// WriteToFile writes in the compressed format to a tarball, on disk.
// This is just syntactic sugar wrapping tarball.Write with a new file.
func WriteToFile(p string, ref name.Reference, img v1.Image, opts ...WriteOption) error {
	w, err := os.Create(p)
	if err != nil {
		return err
	}
	defer w.Close()

	return Write(ref, img, w, opts...)
}

// MultiWriteToFile writes in the compressed format to a tarball, on disk.
// This is just syntactic sugar wrapping tarball.MultiWrite with a new file.
func MultiWriteToFile(p string, tagToImage map[name.Tag]v1.Image, layerSet map[string]string, opts ...WriteOption) error {
	refToImage := make(map[name.Reference]v1.Image, len(tagToImage))
	for i, d := range tagToImage {
		refToImage[i] = d
	}

	return MultiRefWriteToFile(p, refToImage, layerSet, opts...)
}

// MultiRefWriteToFile writes in the compressed format to a tarball, on disk.
// This is just syntactic sugar wrapping tarball.MultiRefWrite with a new file.
func MultiRefWriteToFile(p string, refToImage map[name.Reference]v1.Image, layerSet map[string]string, opts ...WriteOption) error {
	w, err := os.Create(p)
	if err != nil {
		return err
	}
	defer w.Close()

	return MultiRefWrite(refToImage, w, opts...)
}

// Write is a wrapper to write a single image and tag to a tarball.
func Write(ref name.Reference, img v1.Image, w io.Writer, opts ...WriteOption) error {
	return MultiRefWrite(map[name.Reference]v1.Image{ref: img}, w, opts...)
}

// MultiWrite writes the contents of each image to the provided reader, in the compressed format.
// The contents are written in the following format:
// One manifest.json file at the top level containing information about several images.
// One file for each layer, named after the layer's SHA.
// One file for the config blob, named after its SHA.
func MultiWrite(tagToImage map[name.Tag]v1.Image, w io.Writer, opts ...WriteOption) error {
	refToImage := make(map[name.Reference]v1.Image, len(tagToImage))
	for i, d := range tagToImage {
		refToImage[i] = d
	}
	return MultiRefWrite(refToImage, w, opts...)
}

// MultiRefWrite writes the contents of each image to the provided reader, in the compressed format.
// The contents are written in the following format:
// One manifest.json file at the top level containing information about several images.
// One file for each layer, named after the layer's SHA.
// One file for the config blob, named after its SHA.
func MultiRefWrite(refToImage map[name.Reference]v1.Image, w io.Writer, opts ...WriteOption) error {
	// process options
	o := &writeOptions{
		updates:  nil,
		layerSet: nil,
	}
	for _, option := range opts {
		if err := option(o); err != nil {
			return err
		}
	}
	size, mBytes, err := getSizeAndManifest(refToImage, o)
	if err != nil {
		return sendUpdateReturn(o, err)
	}

	return writeImagesToTar(refToImage, mBytes, size, w, o)
}

// sendUpdateReturn return the passed in error message, also sending on update channel, if it exists
func sendUpdateReturn(o *writeOptions, err error) error {
	if o != nil && o.updates != nil {
		o.updates <- v1.Update{
			Error: err,
		}
	}
	return err
}

// sendProgressWriterReturn return the passed in error message, also sending on update channel, if it exists, along with downloaded information
func sendProgressWriterReturn(pw *progressWriter, err error) error {
	if pw != nil {
		return pw.Error(err)
	}
	return err
}

// writeImagesToTar writes the images to the tarball
func writeImagesToTar(refToImage map[name.Reference]v1.Image, m []byte, size int64, w io.Writer, o *writeOptions) (err error) {
	if w == nil {
		return sendUpdateReturn(o, errors.New("must pass valid writer"))
	}
	imageToTags := dedupRefToImage(refToImage)

	tw := w
	var pw *progressWriter

	// we only calculate the sizes and use a progressWriter if we were provided
	// an option with a progress channel
	if o != nil && o.updates != nil {
		pw = &progressWriter{
			w:       w,
			updates: o.updates,
			size:    size,
		}
		tw = pw
	}

	tf := tar.NewWriter(tw)
	defer tf.Close()

	seenLayerDigests := make(map[string]struct{})

	for img, names := range imageToTags {
		// Write the config.
		cfgName, err := img.ConfigName()
		if err != nil {
			return sendProgressWriterReturn(pw, err)
		}
		cfgBlob, err := img.RawConfigFile()
		if err != nil {
			return sendProgressWriterReturn(pw, err)
		}

		if err := writeTarEntry(tf, cfgName.String(), bytes.NewReader(cfgBlob), int64(len(cfgBlob))); err != nil {
			return sendProgressWriterReturn(pw, err)
		}

		mounts := make(map[string]LayerRelation, 0)

		// Write the layers.
		layers, err := img.Layers()
		if err != nil {
			return sendProgressWriterReturn(pw, err)
		}
		layerFiles := make([]string, len(layers))
		for i, l := range layers {
			d, err := l.Digest()
			if err != nil {
				return sendProgressWriterReturn(pw, err)
			}
			// Munge the file name to appease ancient technology.
			//
			// tar assumes anything with a colon is a remote tape drive:
			// https://www.gnu.org/software/tar/manual/html_section/tar_45.html
			// Drop the algorithm prefix, e.g. "sha256:"

			hex := d.Hex
			if len(o.layerSet) != 0 {
				if v, ok := o.layerSet[hex]; ok {
					lSize, err := l.Size()
					if err != nil {
						continue
					}

					mounts[hex] = LayerRelation{
						Size:      lSize,
						ImageName: v,
					}

					logs.Progress.Printf("jumped blob: %v", d.String())
					seenLayerDigests[hex] = struct{}{}
					continue

				}
			}

			// gunzip expects certain file extensions:
			// https://www.gnu.org/software/gzip/manual/html_node/Overview.html

			layerFiles[i] = fmt.Sprintf("%s/layer.tar", hex)

			if _, ok := seenLayerDigests[hex]; ok {
				continue
			}
			seenLayerDigests[hex] = struct{}{}

			r, err := l.Compressed()
			if err != nil {
				return sendProgressWriterReturn(pw, err)
			}
			blobSize, err := l.Size()
			if err != nil {
				return sendProgressWriterReturn(pw, err)
			}
			for _, n := range names {
				if o.layerWritten(hex, n) {
					o.configOrLayerResp <- ConfigOrLayerReaderResp{
						FileName: layerFiles[i],
						Size:     blobSize,
						Reader:   r,
					}
					break
				}
			}

			if err := writeTarEntry(tf, layerFiles[i], r, blobSize); err != nil {
				return sendProgressWriterReturn(pw, err)
			}
		}

		// write "mountable.json" for incr push
		// If it is not an incr pull, do not write to the file
		if len(o.layerSet) != 0 {
			// write to this file even if mount is nil
			mBytes, err := json.Marshal(mounts)
			if err != nil {
				return sendProgressWriterReturn(pw, err)
			}
			if err := writeTarEntry(tf, "mountable.json", bytes.NewReader(mBytes), int64(len(mBytes))); err != nil {
				return sendProgressWriterReturn(pw, err)
			}
		}
	}

	if err := writeTarEntry(tf, "manifest.json", bytes.NewReader(m), int64(len(m))); err != nil {
		return sendProgressWriterReturn(pw, err)
	}

	// be sure to close the tar writer so everything is flushed out before we send our EOF
	if err := tf.Close(); err != nil {
		return sendProgressWriterReturn(pw, err)
	}
	// send an EOF to indicate finished on the channel, but nil as our return error
	_ = sendProgressWriterReturn(pw, io.EOF)
	return nil
}

// calculateManifest calculates the manifest and optionally the size of the tar file
func calculateManifest(refToImage map[name.Reference]v1.Image) (m Manifest, err error) {
	imageToTags := dedupRefToImage(refToImage)

	if len(imageToTags) == 0 {
		return nil, errors.New("set of images is empty")
	}

	for img, tags := range imageToTags {
		cfgName, err := img.ConfigName()
		if err != nil {
			return nil, err
		}

		// Store foreign layer info.
		layerSources := make(map[v1.Hash]v1.Descriptor)

		// Write the layers.
		layers, err := img.Layers()
		if err != nil {
			return nil, err
		}
		layerFiles := make([]string, len(layers))
		for i, l := range layers {
			d, err := l.Digest()
			if err != nil {
				return nil, err
			}
			// Munge the file name to appease ancient technology.
			//
			// tar assumes anything with a colon is a remote tape drive:
			// https://www.gnu.org/software/tar/manual/html_section/tar_45.html
			// Drop the algorithm prefix, e.g. "sha256:"
			hex := d.Hex

			// gunzip expects certain file extensions:
			// https://www.gnu.org/software/gzip/manual/html_node/Overview.html

			layerFiles[i] = fmt.Sprintf("%s/layer.tar", hex)

			// Add to LayerSources if it's a foreign layer.
			desc, err := partial.BlobDescriptor(img, d)
			if err != nil {
				return nil, err
			}
			if !desc.MediaType.IsDistributable() {
				diffid, err := partial.BlobToDiffID(img, d)
				if err != nil {
					return nil, err
				}
				layerSources[diffid] = *desc
			}
		}

		// Generate the tar descriptor and write it.
		m = append(m, Descriptor{
			Config:       cfgName.String(),
			RepoTags:     tags,
			Layers:       layerFiles,
			LayerSources: layerSources,
		})
	}
	// sort by name of the repotags so it is consistent. Alternatively, we could sort by hash of the
	// descriptor, but that would make it hard for humans to process
	sort.Slice(m, func(i, j int) bool {
		return strings.Join(m[i].RepoTags, ",") < strings.Join(m[j].RepoTags, ",")
	})

	return m, nil
}

// CalculateSizeByLayerSet calculates the expected size of the output tar file by layerSet
func CalculateSizeByLayerSet(refToImage map[name.Reference]v1.Image, opts ...WriteOption) (size int64, err error) {
	o := &writeOptions{
		layerSet: nil,
	}
	for _, option := range opts {
		if err := option(o); err != nil {
			return 0, err
		}
	}
	size, _, err = getSizeAndManifest(refToImage, o)
	return size, err
}

// CalculateSize calculates the expected complete size of the output tar file
func CalculateSize(refToImage map[name.Reference]v1.Image) (size int64, err error) {
	size, _, err = getSizeAndManifest(refToImage, nil)
	return size, err
}

// CalculateSizeWithResult 计算经过layerSet和layerWritten后包大小
<<<<<<< HEAD
func CalculateSizeWithResult(refToImage map[name.Reference]v1.Image, opts ...WriteOption) (size int64, err error) {
	o := &writeOptions{
		layerSet: nil,
	}
	for _, option := range opts {
		if err := option(o); err != nil {
			return 0, err
		}
	}

=======
func CalculateSizeWithResult(refToImage map[name.Reference]v1.Image, o *writeOptions) (size int64, err error) {
>>>>>>> 7817ffae
	m, err := calculateManifest(refToImage)
	if err != nil {
		return 0, fmt.Errorf("unable to calculate manifest: %w", err)
	}
	mBytes, err := json.Marshal(m)
	if err != nil {
		return 0, fmt.Errorf("could not marshall manifest to bytes: %w", err)
	}
	return calculateTarballSizeWithResult(refToImage, mBytes, o)
}

func getSizeAndManifest(refToImage map[name.Reference]v1.Image, o *writeOptions) (int64, []byte, error) {
	m, err := calculateManifest(refToImage)
	if err != nil {
		return 0, nil, fmt.Errorf("unable to calculate manifest: %w", err)
	}
	mBytes, err := json.Marshal(m)
	if err != nil {
		return 0, nil, fmt.Errorf("could not marshall manifest to bytes: %w", err)
	}

	var size int64
	if o != nil {
		size, err = calculateTarballSizeWithOptions(refToImage, mBytes, o)
	} else {
		size, err = calculateTarballSize(refToImage, mBytes)
	}
	if err != nil {
		return 0, nil, fmt.Errorf("error calculating tarball size: %w", err)
	}
	return size, mBytes, nil
}

// calculateTarballSize calculates the size of the tar file
func calculateTarballSize(refToImage map[name.Reference]v1.Image, mBytes []byte) (size int64, err error) {
	imageToTags := dedupRefToImage(refToImage)

	for img, name := range imageToTags {
		manifest, err := img.Manifest()
		if err != nil {
			return size, fmt.Errorf("unable to get manifest for img %s: %w", name, err)
		}
		size += calculateSingleFileInTarSize(manifest.Config.Size)
		for _, l := range manifest.Layers {
			size += calculateSingleFileInTarSize(l.Size)
		}
	}
	// add the manifest
	size += calculateSingleFileInTarSize(int64(len(mBytes)))

	// add the two padding blocks that indicate end of a tar file
	size += 1024
	return size, nil
}

// calculateTarballSizeWithOptions calculates the size of the tar file with options
func calculateTarballSizeWithOptions(refToImage map[name.Reference]v1.Image, mBytes []byte, o *writeOptions) (size int64, err error) {
	imageToTags := dedupRefToImage(refToImage)
	mounts := make(map[string]LayerRelation, 0)

	for img, n := range imageToTags {
		manifest, err := img.Manifest()
		if err != nil {
			return size, fmt.Errorf("unable to get manifest for img %s: %w", n, err)
		}
		size += calculateSingleFileInTarSize(manifest.Config.Size)
		for _, l := range manifest.Layers {
			if o.layerSet != nil {
				if v, ok := o.layerSet[l.Digest.String()]; !ok {
					size += calculateSingleFileInTarSize(l.Size)
				} else {
					mounts[l.Digest.Hex] = LayerRelation{
						Size:      l.Size,
						ImageName: v,
					}
				}
			} else {
				size += calculateSingleFileInTarSize(l.Size)
			}
		}
	}
	// add the manifest
	size += calculateSingleFileInTarSize(int64(len(mBytes)))

	// add mountable.json
	mountBytes, err := json.Marshal(mounts)
	if err != nil {
		return size, fmt.Errorf("failed to calculate the size of the mountable, err:%v", err)
	}
	size += calculateSingleFileInTarSize(int64(len(mountBytes)))

	// add the two padding blocks that indicate end of a tar file
	size += 1024
	return size, nil
}

func calculateTarballSizeWithResult(refToImage map[name.Reference]v1.Image, mBytes []byte, o *writeOptions) (size int64, err error) {
	imageToTags := dedupRefToImage(refToImage)
	mounts := make(map[string]LayerRelation, 0)

	for img, ns := range imageToTags {
		manifest, err := img.Manifest()
		if err != nil {
			return size, fmt.Errorf("unable to get manifest for img %s: %w", ns, err)
		}
		size += calculateSingleFileInTarSize(manifest.Config.Size)
		for _, l := range manifest.Layers {
			flag := true
			if o.layerSet != nil {
				if v, ok := o.layerSet[l.Digest.String()]; !ok {
					size += calculateSingleFileInTarSize(l.Size)
					flag = false
				} else {
					mounts[l.Digest.Hex] = LayerRelation{
						Size:      l.Size,
						ImageName: v,
					}
				}
			}

			if flag {
				for _, n := range ns {
					if o.layerWritten(l.Digest.Hex, n) {
						flag = false // layerSet中没有计算(或layerSet==nil),但又处于layerWritten中,就不需要下面的计算步骤
						break
					}
				}
			}

			if flag {
				// layer既不存在layerSet中,又不存在layerWritten中
				size += calculateSingleFileInTarSize(l.Size)
			}
		}
	}
	// add the manifest
	size += calculateSingleFileInTarSize(int64(len(mBytes)))

	// add mountable.json
	mountBytes, err := json.Marshal(mounts)
	if err != nil {
		return size, fmt.Errorf("withResult failed to calculate the size of the mountable in , err:%v", err)
	}
	size += calculateSingleFileInTarSize(int64(len(mountBytes)))

	// add the two padding blocks that indicate end of a tar file
	size += 1024
	return size, nil
}

func dedupRefToImage(refToImage map[name.Reference]v1.Image) map[v1.Image][]string {
	imageToTags := make(map[v1.Image][]string)

	for ref, img := range refToImage {
		if tag, ok := ref.(name.Tag); ok {
			if tags, ok := imageToTags[img]; !ok || tags == nil {
				imageToTags[img] = []string{}
			}
			// Docker cannot load tarballs without an explicit tag:
			// https://github.com/google/go-containerregistry/issues/890
			//
			// We can't use the fully qualified tag.Name() because of rules_docker:
			// https://github.com/google/go-containerregistry/issues/527
			//
			// If the tag is "latest", but tag.String() doesn't end in ":latest",
			// just append it. Kind of gross, but should work for now.
			ts := tag.String()
			if tag.Identifier() == name.DefaultTag && !strings.HasSuffix(ts, ":"+name.DefaultTag) {
				ts = fmt.Sprintf("%s:%s", ts, name.DefaultTag)
			}
			imageToTags[img] = append(imageToTags[img], ts)
		} else if _, ok := imageToTags[img]; !ok {
			imageToTags[img] = nil
		}
	}

	return imageToTags
}

// writeTarEntry writes a file to the provided writer with a corresponding tar header
func writeTarEntry(tf *tar.Writer, path string, r io.Reader, size int64) error {
	hdr := &tar.Header{
		Mode:     0644,
		Typeflag: tar.TypeReg,
		Size:     size,
		Name:     path,
	}
	if err := tf.WriteHeader(hdr); err != nil {
		return err
	}
	_, err := io.Copy(tf, r)
	return err
}

// ComputeManifest get the manifest.json that will be written to the tarball
// for multiple references
func ComputeManifest(refToImage map[name.Reference]v1.Image) (Manifest, error) {
	return calculateManifest(refToImage)
}

// WriteOption a function option to pass to Write()
type WriteOption func(*writeOptions) error
type writeOptions struct {
	updates           chan<- v1.Update
	layerSet          map[string]string // example "23858da423a6737f0467fab0014e5b53009ea7405d575636af0c3f100bbb2f10" : "docker.io/debian:latest"
	layerWritten      LayerWritten      // 如果layer同时出现在layerSet和layerWritten中,优先处理layerSet
	configOrLayerResp chan<- ConfigOrLayerReaderResp
}

type LayerWritten func(layerId, imageName string) bool
type ConfigOrLayerReaderResp struct {
	FileName string
	Size     int64
	Reader   io.ReadCloser
}

// WithProgress create a WriteOption for passing to Write() that enables
// a channel to receive updates as they are downloaded and written to disk.
func WithProgress(updates chan<- v1.Update) WriteOption {
	return func(o *writeOptions) error {
		o.updates = updates
		return nil
	}
}

// WithLayerSet create a WriteOption for passing to Write() that enables
// ignore layer when layer hash existed in layer set
func WithLayerSet(layerSet map[string]string) WriteOption {
	return func(o *writeOptions) error {
		o.layerSet = layerSet
		return nil
	}
}

// progressWriter is a writer which will send the download progress
type progressWriter struct {
	w              io.Writer
	updates        chan<- v1.Update
	size, complete int64
}

func (pw *progressWriter) Write(p []byte) (int, error) {
	n, err := pw.w.Write(p)
	if err != nil {
		return n, err
	}

	pw.complete += int64(n)

	pw.updates <- v1.Update{
		Total:    pw.size,
		Complete: pw.complete,
	}

	return n, err
}

func (pw *progressWriter) Error(err error) error {
	pw.updates <- v1.Update{
		Total:    pw.size,
		Complete: pw.complete,
		Error:    err,
	}
	return err
}

func (pw *progressWriter) Close() error {
	pw.updates <- v1.Update{
		Total:    pw.size,
		Complete: pw.complete,
		Error:    io.EOF,
	}
	return io.EOF
}

// calculateSingleFileInTarSize calculate the size a file will take up in a tar archive,
// given the input data. Provided by rounding up to nearest whole block (512)
// and adding header 512
func calculateSingleFileInTarSize(in int64) (out int64) {
	// doing this manually, because math.Round() works with float64
	out += in
	if remainder := out % 512; remainder != 0 {
		out += (512 - remainder)
	}
	out += 512
	return out
}<|MERGE_RESOLUTION|>--- conflicted
+++ resolved
@@ -359,7 +359,6 @@
 }
 
 // CalculateSizeWithResult 计算经过layerSet和layerWritten后包大小
-<<<<<<< HEAD
 func CalculateSizeWithResult(refToImage map[name.Reference]v1.Image, opts ...WriteOption) (size int64, err error) {
 	o := &writeOptions{
 		layerSet: nil,
@@ -370,9 +369,7 @@
 		}
 	}
 
-=======
 func CalculateSizeWithResult(refToImage map[name.Reference]v1.Image, o *writeOptions) (size int64, err error) {
->>>>>>> 7817ffae
 	m, err := calculateManifest(refToImage)
 	if err != nil {
 		return 0, fmt.Errorf("unable to calculate manifest: %w", err)
